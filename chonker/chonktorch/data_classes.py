--- conflicted
+++ resolved
@@ -1,9 +1,6 @@
-<<<<<<< HEAD
 import warnings
 
 import chonker.chonktorch.functions as ctf
-=======
->>>>>>> af8c55df
 import torch
 import torch.nn as nn
 from torch.utils.data import Dataset
