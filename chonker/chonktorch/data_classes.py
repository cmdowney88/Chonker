--- conflicted
+++ resolved
@@ -50,11 +50,7 @@
             be dropped. This may be useful if batching is being done by
             sequences and only complete batch sizes are acceptable (i.e.
             ``drop_final`` is ``True``). Default: ``soft_drop``
-<<<<<<< HEAD
-    '''
-=======
     """
->>>>>>> 9c94fd55
     def __init__(
         self,
         data: list,
